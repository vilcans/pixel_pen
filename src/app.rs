use crate::{
    actions::{Action, UiAction},
    document::Document,
    editor::Editor,
    mode::Mode,
    storage,
    system::{self, OpenFileOptions, SystemFunctions},
    tool::Tool,
};
use eframe::{
<<<<<<< HEAD
    egui::{self, Label, Rgba},
    epi,
=======
    egui::{
        self, epaint::Mesh, Align, Align2, Color32, CursorIcon, Label, Painter, PointerButton,
        Pos2, Rect, Response, Rgba, RichText, Shape, Stroke, TextStyle, TextureId, Vec2,
    },
    epi::{self, TextureAllocator},
>>>>>>> 557b31a0
};
use std::time::Instant;

const POPUP_MESSAGE_TIME: f32 = 3.0;
const POPUP_HIGHLIGHT_TIME: f32 = 0.4;
const POPUP_FADE_OUT_TIME: f32 = 0.8;

/// All open editors, and the currently active one.
#[derive(Default)]
struct Editors {
    list: Vec<Editor>,
    active: usize,
}
#[allow(dead_code)] // not all methods are currently used
impl Editors {
    pub fn add(&mut self, ed: Editor) -> usize {
        let i = self.list.len();
        self.list.push(ed);
        i
    }
    pub fn len(&self) -> usize {
        self.list.len()
    }
    pub fn active_index(&self) -> usize {
        self.active
    }
    pub fn set_active_index(&mut self, index: usize) {
        assert!(index < self.list.len());
        self.active = index;
    }
    pub fn has_active(&self) -> bool {
        !self.list.is_empty()
    }
    pub fn active(&self) -> Option<&Editor> {
        self.list.get(self.active)
    }
    pub fn active_mut(&mut self) -> Option<&mut Editor> {
        self.list.get_mut(self.active)
    }
    pub fn get(&self, index: usize) -> Option<&Editor> {
        self.list.get(index)
    }
    pub fn get_mut(&mut self, index: usize) -> Option<&mut Editor> {
        self.list.get_mut(index)
    }
    pub fn iter(&self) -> impl Iterator<Item = &Editor> {
        self.list.iter()
    }
}

/// State of the whole application.
pub struct Application {
    editors: Editors,
    pub system: Box<dyn SystemFunctions>,
    /// For giving each new document its own number
    next_document_index: u32,
}

impl Default for Application {
    fn default() -> Self {
        Application::new()
    }
}

impl epi::App for Application {
    fn name(&self) -> &str {
        "Pixel Pen"
    }

    /// Called each time the UI needs repainting, which may be many times per second.
    /// Put your widgets into a `SidePanel`, `TopPanel`, `CentralPanel`, `Window` or `Area`.
    fn update(&mut self, ctx: &egui::CtxRef, frame: &epi::Frame) {
        let mut user_actions = Vec::new();

        for e in ctx.input().events.iter() {
            if !ctx.wants_keyboard_input() {
                if let egui::Event::Text(t) = e {
                    create_actions_from_keyboard(t, &mut user_actions);
                }
            }
        }

<<<<<<< HEAD
        if self.editors.has_active() {
            let actions = update_with_editor(
                ctx,
                frame,
                &mut self.editors,
                self.system.as_mut(),
                &mut user_actions,
=======
        egui::TopBottomPanel::top("top_panel").show(ctx, |ui| {
            // Menu bar
            egui::menu::bar(ui, |ui| {
                egui::menu::menu_button(ui, "File", |ui| {
                    if system.has_open_file_dialog() && ui.button("Open...").clicked() {
                        match system
                            .open_file_dialog(OpenFileOptions::for_open(doc.filename.as_deref()))
                        {
                            Ok(Some(filename)) => {
                                match storage::load_any_file(std::path::Path::new(&filename)) {
                                    Ok(doc) => {
                                        new_doc = Some(doc);
                                    }
                                    Err(e) => {
                                        system.show_error(&format!("Failed to load: {:?}", e));
                                    }
                                }
                            }
                            Ok(None) => {}
                            Err(e) => {
                                system.show_error(&format!("Could not get file name: {:?}", e));
                            }
                        }
                    }
                    if system.has_open_file_dialog() && ui.button("Import...").clicked() {
                        match system.open_file_dialog(OpenFileOptions::for_import(match &ui_state
                            .tool
                        {
                            Tool::Import(tool) => tool.filename(),
                            _ => None,
                        })) {
                            Ok(Some(filename)) => {
                                match start_import_mode(&filename, doc, ui_state) {
                                    Ok(()) => {}
                                    Err(e) => system.show_error(&format!(
                                        "Could not import file {}: {:?}",
                                        filename.display(),
                                        e
                                    )),
                                }
                            }
                            Ok(None) => {}
                            Err(e) => {
                                system.show_error(&format!("Could not get file name: {:?}", e))
                            }
                        }
                    }
                    if system.has_save_file_dialog() {
                        ui.separator();
                        match doc.filename.clone() {
                            Some(filename) => {
                                if ui
                                    .button(format!(
                                        "Save {}",
                                        filename
                                            .file_name()
                                            .map(|s| s.to_string_lossy())
                                            .unwrap_or_default()
                                    ))
                                    .clicked()
                                {
                                    save(history, doc, &filename, system);
                                }
                            }
                            None => {
                                if ui.button("Save").clicked() {
                                    save_as(history, doc, system);
                                }
                            }
                        }
                        if ui.button("Save As...").clicked() {
                            save_as(history, doc, system);
                        }
                        if ui.button("Export...").clicked() {
                            export(doc, system);
                        }
                    }
                    ui.separator();
                    if ui.button("Quit").clicked()
                        && (history.is_saved()
                            || check_quit(system.as_mut(), doc.filename.as_deref()))
                    {
                        frame.quit();
                    }
                });
                egui::menu::menu_button(ui, "Edit", |ui| {
                    ui.set_enabled(history.can_undo());
                    if ui.button("Undo").clicked() {
                        user_actions.push(Action::Ui(UiAction::Undo));
                    }
                    ui.set_enabled(history.can_redo());
                    if ui.button("Redo").clicked() {
                        user_actions.push(Action::Ui(UiAction::Redo));
                    }
                });
            });

            // Top toolbar
            ui.vertical(|ui| {
                ui.horizontal_wrapped(|ui| {
                    ui.label("Zoom:");
                    if ui.button("-").on_hover_text("Zoom out").clicked() {
                        user_actions.push(Action::Ui(UiAction::ZoomOut));
                    }
                    if ui
                        .button(format!("{:0.0}x", ui_state.zoom))
                        .on_hover_text("Set to 2x")
                        .clicked()
                    {
                        user_actions.push(Action::Ui(UiAction::SetZoom(2.0)));
                    }
                    if ui.button("+").on_hover_text("Zoom in").clicked() {
                        user_actions.push(Action::Ui(UiAction::ZoomIn));
                    }
                    ui.separator();
                    ui.checkbox(&mut ui_state.grid, "Grid")
                        .on_hover_text(GRID_TOOLTIP);
                    let mut raw_mode = ui_state.image_view_settings == ViewSettings::Raw;
                    if ui
                        .checkbox(&mut raw_mode, "Raw")
                        .on_hover_text(RAW_TOOLTIP)
                        .changed()
                    {
                        user_actions.push(Action::Ui(UiAction::ViewSettings(if raw_mode {
                            ViewSettings::Raw
                        } else {
                            ViewSettings::Normal
                        })))
                    }
                });
                ui.separator();
                if let Some(action) = ui::palette::render_palette(
                    ui,
                    &mut ui_state.primary_color,
                    &mut ui_state.secondary_color,
                    &mut doc.image,
                ) {
                    apply_action(doc, history, ui_state, action);
                }
            });
        });

        egui::TopBottomPanel::bottom("bottom_panel").show(ctx, |ui| {
            if let Some((time, message)) = ui_state.message.as_ref() {
                let age = Instant::now()
                    .saturating_duration_since(*time)
                    .as_secs_f32();
                let highlight =
                    1.0 - ((age - POPUP_HIGHLIGHT_TIME) / POPUP_FADE_OUT_TIME).clamp(0.0, 1.0);
                let bg_color = Rgba::RED * highlight;
                let text_color = (Rgba::WHITE * highlight)
                    + (Rgba::from(ctx.style().visuals.text_color()) * (1.0 - highlight));
                ui.add(Label::new(
                    RichText::new(message)
                        .color(text_color)
                        .background_color(bg_color),
                ));
                if age >= POPUP_MESSAGE_TIME {
                    ui_state.message = None;
                } else if highlight > 0.0 {
                    ctx.request_repaint(); // to animate color highlight
                }
            } else {
                ui.label(ui_state.tool.instructions(&ui_state.mode));
            }
        });

        // Left toolbar
        egui::SidePanel::left("toolbar").show(ctx, |ui| {
            egui::ScrollArea::vertical().show(ui, |ui| {
                if let Some(new_tool) = select_tool_ui(ui, &ui_state.tool) {
                    ui_state.tool = new_tool;
                }
                if let Tool::Paint(_) = ui_state.tool {
                    ui.separator();
                    ui_state.mode = select_mode_ui(ui, &ui_state.mode);
                }
            });
        });

        // Main image.
        egui::CentralPanel::default().show(ctx, |ui| {
            let par = doc.image.pixel_aspect_ratio();
            let (response, painter) = image_painter(ui);
            let pixel_transform = PixelTransform {
                screen_rect: Rect::from_center_size(
                    response.rect.center() + ui_state.pan,
                    Vec2::new(
                        width as f32 * par * ui_state.zoom,
                        height as f32 * ui_state.zoom,
                    ),
                ),
                pixel_width: width as i32,
                pixel_height: height as i32,
            };

            let hover_pos_screen = ui.input().pointer.hover_pos();
            let hover_pos = hover_pos_screen.map(|p| pixel_transform.pixel_pos(p));

            let input = ui.input();
            if input.modifiers.command {
                if input.scroll_delta.y < 0.0 {
                    user_actions.push(Action::Ui(UiAction::ZoomOut));
                } else if input.scroll_delta.y > 0.0 {
                    user_actions.push(Action::Ui(UiAction::ZoomIn));
                }
            } else {
                ui_state.pan += input.scroll_delta;
            }

            if response.drag_started() && input.pointer.button_down(PointerButton::Middle)
                || (input.pointer.button_down(PointerButton::Secondary) && input.modifiers.shift)
            {
                ui_state.panning = true;
            }
            if ui_state.panning {
                ui_state.pan += input.pointer.delta();
                cursor_icon = Some(CursorIcon::Grabbing);
            }
            if response.drag_released() {
                ui_state.panning = false;
            }

            // Draw border
            painter.rect_filled(
                pixel_transform
                    .screen_rect
                    .expand2(BORDER_SIZE * ui_state.zoom),
                BORDER_CORNER_RADIUS * ui_state.zoom,
                doc.image.border(),
            );

            // Draw the main image
            let texture = update_texture(
                &mut doc.image,
                image_texture,
                frame as &dyn TextureAllocator,
                par,
                ui_state.zoom,
                &ui_state.image_view_settings,
            );
            let mut mesh = Mesh::with_texture(texture);
            mesh.add_rect_with_uv(
                pixel_transform.screen_rect,
                Rect::from_min_max(Pos2::new(0.0, 0.0), Pos2::new(1.0, 1.0)),
                Color32::WHITE,
>>>>>>> 557b31a0
            );
            // Apply the actions the editor did not handle
            for action in actions.into_iter() {
                self.apply_action(action);
            }
        }
    }
}

fn check_quit(system: &mut dyn SystemFunctions, editors: &Editors) -> bool {
    let unsaved: Vec<String> = editors
        .iter()
        .enumerate()
        .filter(|(_, ed)| !ed.history.is_saved())
        .map(|(i, ed)| match &ed.doc.filename {
            Some(f) => f.display().to_string(),
            None => format!("Untitled {}", i),
        })
        .collect();
    if unsaved.is_empty() {
        return true;
    }
    system
        .request_confirmation(&format!(
            "The following files are not saved:\n\n{}\n\nAre you sure you want to quit?",
            unsaved.join("\n")
        ))
        .unwrap_or(false)
}

<<<<<<< HEAD
=======
fn start_import_mode(
    filename: &Path,
    doc: &mut Document,
    ui_state: &mut UiState,
) -> Result<(), Error> {
    let mut i = Import::load(filename)?;
    i.settings.width = i.settings.width.min(doc.image.size_in_pixels().0 as u32);
    i.settings.height = i.settings.height.min(doc.image.size_in_pixels().1 as u32);
    ui_state.tool = Tool::Import(ImportTool::new(i));
    Ok(())
}

fn draw_grid(image: &VicImage, painter: &Painter, pixel_transform: &PixelTransform) {
    let (width, height) = image.size_in_pixels();
    let stroke = Stroke {
        width: 1.0,
        color: GRID_COLOR,
    };
    for x in image.vertical_grid_lines() {
        painter.line_segment(
            [
                pixel_transform.screen_pos(PixelPoint { x, y: 0 }),
                pixel_transform.screen_pos(PixelPoint {
                    x,
                    y: height as i32,
                }),
            ],
            stroke,
        )
    }
    for y in image.horizontal_grid_lines() {
        painter.line_segment(
            [
                pixel_transform.screen_pos(PixelPoint { x: 0, y }),
                pixel_transform.screen_pos(PixelPoint { x: width as i32, y }),
            ],
            stroke,
        )
    }
}

/// Create a Response and Painter for the main image area.
fn image_painter(ui: &mut egui::Ui) -> (Response, Painter) {
    let size = ui.available_size();
    let response = ui.allocate_response(size, egui::Sense::click_and_drag());
    let clip_rect = ui.clip_rect().intersect(response.rect);
    let painter = Painter::new(ui.ctx().clone(), ui.layer_id(), clip_rect);
    (response, painter)
}

/// Apply an action and record it in the history. Show any error to the user.
fn apply_action(
    doc: &mut Document,
    history: &mut Record<Undoable>,
    ui_state: &mut UiState,
    action: Action,
) {
    match action {
        Action::Document(action) => {
            let was_dirty = doc.image.dirty;
            match history.apply(doc, Undoable::new(action)) {
                Ok(true) => (),
                Ok(false) => doc.image.dirty = was_dirty,
                Err(e) => match e.severity() {
                    Severity::Silent => {}
                    Severity::Notification => ui_state.show_warning(e.to_string()),
                },
            }
        }
        Action::Ui(action) => match action {
            UiAction::Undo => {
                if history.can_undo() {
                    history.undo(doc);
                    doc.image.dirty = true;
                }
            }
            UiAction::Redo => {
                if history.can_redo() {
                    history.redo(doc);
                    doc.image.dirty = true;
                }
            }
            UiAction::SelectTool(tool) => ui_state.tool = tool,
            UiAction::SelectMode(mode) => ui_state.mode = mode,
            UiAction::CreateCharBrush { rect } => {
                if let Some(rect) = rect.within_size(doc.image.size_in_cells()) {
                    ui_state.char_brush = doc.image.grab_cells(&rect);
                    ui_state.tool = Tool::CharBrush(Default::default());
                } else {
                    println!("Rect {:?} did not fit inside image", rect);
                }
            }
            UiAction::ZoomIn => {
                if ui_state.zoom < 16.0 {
                    ui_state.zoom *= 2.0;
                }
            }
            UiAction::ZoomOut => {
                if ui_state.zoom > 1.0 {
                    ui_state.zoom /= 2.0;
                }
            }
            UiAction::SetZoom(amount) => {
                ui_state.zoom = amount;
            }
            UiAction::ToggleGrid => ui_state.grid = !ui_state.grid,
            UiAction::ToggleRaw => {
                ui_state.image_view_settings = match ui_state.image_view_settings {
                    ViewSettings::Normal => ViewSettings::Raw,
                    ViewSettings::Raw => ViewSettings::Normal,
                }
            }
            UiAction::ViewSettings(settings) => {
                ui_state.image_view_settings = settings;
            }
        },
    }
}

/// Updates the texture with the current image content, if needed.
/// Returns the texture id.
fn update_texture(
    image: &mut MutationMonitor<VicImage>,
    image_texture: &mut Option<Texture>,
    tex_allocator: &dyn TextureAllocator,
    par: f32,
    zoom: f32,
    settings: &ViewSettings,
) -> TextureId {
    let scale_x = ((par * zoom).ceil() as u32).max(1).min(MAX_SCALE);
    let scale_y = (zoom.ceil() as u32).max(1).min(MAX_SCALE);
    let (source_width, source_height) = image.size_in_pixels();
    let texture_width = source_width * scale_x as usize;
    let texture_height = source_height * scale_y as usize;

    // Recreate the texture if the size has changed or the image has been updated
    if let Some(t) = image_texture {
        if t.settings != *settings
            || t.width != texture_width
            || t.height != texture_height
            || image.dirty
        {
            tex_allocator.free(t.id);
            *image_texture = None;
        }
    }
    if image.dirty {
        image.update();
    }
    let texture = if let Some(texture) = image_texture {
        texture.id
    } else {
        let unscaled_image = image.render_with_settings(settings);
        let scaled_image = image::imageops::resize(
            &unscaled_image,
            unscaled_image.width() * scale_x,
            unscaled_image.height() * scale_y,
            FilterType::Nearest,
        );
        let pixels: Vec<Color32> = scaled_image
            .pixels()
            .map(|p| (<image::Rgba<u8> as Into<TrueColor>>::into(*p)).into())
            .collect();
        let image = epi::Image {
            size: [texture_width, texture_height],
            pixels,
        };
        let texture_id = tex_allocator.alloc(image);
        *image_texture = Some(Texture {
            id: texture_id,
            settings: settings.clone(),
            width: texture_width,
            height: texture_height,
        });
        texture_id
    };
    image.dirty = false;
    texture
}

>>>>>>> 557b31a0
fn create_actions_from_keyboard(keypress: &str, actions: &mut Vec<Action>) {
    let action = match keypress {
        "+" => Action::Ui(UiAction::ZoomIn),
        "-" => Action::Ui(UiAction::ZoomOut),
        "b" => Action::Ui(UiAction::SelectTool(Tool::CharBrush(Default::default()))),
        "c" => Action::Ui(UiAction::SelectMode(Mode::CellColor)),
        "d" => Action::Ui(UiAction::SelectTool(Tool::Paint(Default::default()))),
        "f" => Action::Ui(UiAction::SelectMode(Mode::FillCell)),
        "g" => Action::Ui(UiAction::ToggleGrid),
        "h" => Action::Ui(UiAction::SelectMode(Mode::MakeHiRes)),
        "H" => Action::Ui(UiAction::SelectMode(Mode::MakeMulticolor)),
        "r" => Action::Ui(UiAction::SelectMode(Mode::ReplaceColor)),
        "R" => Action::Ui(UiAction::SelectMode(Mode::SwapColors)),
        "w" => Action::Ui(UiAction::ToggleRaw),
        "u" => Action::Ui(UiAction::Undo),
        "U" => Action::Ui(UiAction::Redo),
        "v" => Action::Ui(UiAction::SelectTool(Tool::Grab(Default::default()))),
        _ => return,
    };
    actions.push(action);
}

/// UI for when there is an active editor.
fn update_with_editor(
    ctx: &egui::CtxRef,
    frame: &mut epi::Frame<'_>,
    editors: &mut Editors,
    system: &mut dyn SystemFunctions,
    user_actions: &mut Vec<Action>,
) -> Vec<Action> {
    egui::TopBottomPanel::top("top_panel").show(ctx, |ui| {
        // Menu bar
        let doc_filename = editors.active_mut().unwrap().doc.filename.clone();
        egui::menu::bar(ui, |ui| {
            egui::menu::menu(ui, "File", |ui| {
                if system.has_open_file_dialog() && ui.button("Open...").clicked() {
                    match system
                        .open_file_dialog(OpenFileOptions::for_open(doc_filename.as_deref()))
                    {
                        Ok(Some(filename)) => {
                            match storage::load_any_file(std::path::Path::new(&filename)) {
                                Ok(doc) => {
                                    user_actions.push(Action::Ui(UiAction::NewDocument(doc)));
                                }
                                Err(e) => {
                                    system.show_error(&format!("Failed to load: {:?}", e));
                                }
                            }
                        }
                        Ok(None) => {}
                        Err(e) => {
                            system.show_error(&format!("Could not get file name: {:?}", e));
                        }
                    }
                }
                let ed = editors.active_mut().unwrap();
                ed.update_file_menu(ui, system);
                ui.separator();
                if ui.button("Quit").clicked() && check_quit(system, editors) {
                    frame.quit();
                }
            });
            egui::menu::menu(ui, "Edit", |ui| {
                let ed = editors.active_mut().unwrap();
                ed.update_edit_menu(ui, user_actions);
            });
        });

        // Document selector
        {
            let mut selected_index = editors.active_index();
            ui.horizontal_wrapped(|ui| {
                for (index, ed) in editors.iter().enumerate() {
                    if ui
                        .selectable_label(selected_index == index, ed.doc.short_name())
                        .clicked()
                    {
                        selected_index = index;
                    }
                }
            });
            editors.set_active_index(selected_index);
        }

        // Top toolbar
        let ed = editors.active_mut().unwrap();
        ed.update_top_toolbar(ui, user_actions);
    });

    egui::TopBottomPanel::bottom("bottom_panel").show(ctx, |ui| {
        let ed = editors.active_mut().unwrap();
        if ed.ui_state.message.is_some() {
            let (time, message) = ed.ui_state.message.clone().unwrap();
            let age = Instant::now().saturating_duration_since(time).as_secs_f32();
            let highlight =
                1.0 - ((age - POPUP_HIGHLIGHT_TIME) / POPUP_FADE_OUT_TIME).clamp(0.0, 1.0);
            let bg_color = Rgba::RED * highlight;
            let text_color = (Rgba::WHITE * highlight)
                + (Rgba::from(ctx.style().visuals.text_color()) * (1.0 - highlight));
            ui.add(
                Label::new(message)
                    .text_color(text_color)
                    .background_color(bg_color),
            );
            if age >= POPUP_MESSAGE_TIME {
                ed.ui_state.message = None;
            } else if highlight > 0.0 {
                ctx.request_repaint(); // to animate color highlight
            }
        } else {
            ui.label(ed.ui_state.tool.instructions(&ed.ui_state.mode));
        }
    });

    // Left toolbar
    egui::SidePanel::left("toolbar").show(ctx, |ui| {
        let ed = editors.active_mut().unwrap();
        ed.update_left_toolbar(ui, user_actions);
    });

    let mut cursor_icon = None;

    // Main image.
    egui::CentralPanel::default().show(ctx, |ui| {
        let ed = editors.active_mut().unwrap();
        ed.update_central_panel(ui, frame, ctx, &mut cursor_icon, user_actions);
    });

    let ed = editors.active_mut().unwrap();
    let mut unhandled_actions = Vec::new();
    for action in user_actions.drain(..) {
        if let Some(action) = ed.apply_action(action) {
            unhandled_actions.push(action);
        }
    }

    if let Some(icon) = cursor_icon {
        ctx.output().cursor_icon = icon;
    }

    unhandled_actions
}

impl Application {
    pub fn new() -> Self {
        let system = Box::new(system::DummySystemFunctions {});
        Self {
            editors: Default::default(),
            system,
            next_document_index: 1,
        }
    }

    pub fn add_editor(&mut self, doc: Document) -> usize {
        let editor = Editor::with_doc(doc);
        let i = self.editors.add(editor);
        self.editors.set_active_index(i);
        i
    }

    pub fn editor_mut(&mut self, index: usize) -> Option<&mut Editor> {
        self.editors.get_mut(index)
    }

    fn apply_action(&mut self, action: Action) {
        match action {
            Action::Document(_) => eprintln!("Unhandled Document action"),
            Action::Ui(ui_action) => match ui_action {
                UiAction::NewDocument(mut doc) => {
                    self.next_document_index += 1;
                    doc.index_number = self.next_document_index;
                    self.add_editor(doc);
                }
                _action => {
                    eprintln!("Unhandled UiAction");
                }
            },
        }
    }
}<|MERGE_RESOLUTION|>--- conflicted
+++ resolved
@@ -1,23 +1,15 @@
 use crate::{
     actions::{Action, UiAction},
-    document::Document,
     editor::Editor,
     mode::Mode,
     storage,
     system::{self, OpenFileOptions, SystemFunctions},
     tool::Tool,
+    Document,
 };
 use eframe::{
-<<<<<<< HEAD
-    egui::{self, Label, Rgba},
+    egui::{self, Label, Rgba, RichText},
     epi,
-=======
-    egui::{
-        self, epaint::Mesh, Align, Align2, Color32, CursorIcon, Label, Painter, PointerButton,
-        Pos2, Rect, Response, Rgba, RichText, Shape, Stroke, TextStyle, TextureId, Vec2,
-    },
-    epi::{self, TextureAllocator},
->>>>>>> 557b31a0
 };
 use std::time::Instant;
 
@@ -100,7 +92,6 @@
             }
         }
 
-<<<<<<< HEAD
         if self.editors.has_active() {
             let actions = update_with_editor(
                 ctx,
@@ -108,254 +99,6 @@
                 &mut self.editors,
                 self.system.as_mut(),
                 &mut user_actions,
-=======
-        egui::TopBottomPanel::top("top_panel").show(ctx, |ui| {
-            // Menu bar
-            egui::menu::bar(ui, |ui| {
-                egui::menu::menu_button(ui, "File", |ui| {
-                    if system.has_open_file_dialog() && ui.button("Open...").clicked() {
-                        match system
-                            .open_file_dialog(OpenFileOptions::for_open(doc.filename.as_deref()))
-                        {
-                            Ok(Some(filename)) => {
-                                match storage::load_any_file(std::path::Path::new(&filename)) {
-                                    Ok(doc) => {
-                                        new_doc = Some(doc);
-                                    }
-                                    Err(e) => {
-                                        system.show_error(&format!("Failed to load: {:?}", e));
-                                    }
-                                }
-                            }
-                            Ok(None) => {}
-                            Err(e) => {
-                                system.show_error(&format!("Could not get file name: {:?}", e));
-                            }
-                        }
-                    }
-                    if system.has_open_file_dialog() && ui.button("Import...").clicked() {
-                        match system.open_file_dialog(OpenFileOptions::for_import(match &ui_state
-                            .tool
-                        {
-                            Tool::Import(tool) => tool.filename(),
-                            _ => None,
-                        })) {
-                            Ok(Some(filename)) => {
-                                match start_import_mode(&filename, doc, ui_state) {
-                                    Ok(()) => {}
-                                    Err(e) => system.show_error(&format!(
-                                        "Could not import file {}: {:?}",
-                                        filename.display(),
-                                        e
-                                    )),
-                                }
-                            }
-                            Ok(None) => {}
-                            Err(e) => {
-                                system.show_error(&format!("Could not get file name: {:?}", e))
-                            }
-                        }
-                    }
-                    if system.has_save_file_dialog() {
-                        ui.separator();
-                        match doc.filename.clone() {
-                            Some(filename) => {
-                                if ui
-                                    .button(format!(
-                                        "Save {}",
-                                        filename
-                                            .file_name()
-                                            .map(|s| s.to_string_lossy())
-                                            .unwrap_or_default()
-                                    ))
-                                    .clicked()
-                                {
-                                    save(history, doc, &filename, system);
-                                }
-                            }
-                            None => {
-                                if ui.button("Save").clicked() {
-                                    save_as(history, doc, system);
-                                }
-                            }
-                        }
-                        if ui.button("Save As...").clicked() {
-                            save_as(history, doc, system);
-                        }
-                        if ui.button("Export...").clicked() {
-                            export(doc, system);
-                        }
-                    }
-                    ui.separator();
-                    if ui.button("Quit").clicked()
-                        && (history.is_saved()
-                            || check_quit(system.as_mut(), doc.filename.as_deref()))
-                    {
-                        frame.quit();
-                    }
-                });
-                egui::menu::menu_button(ui, "Edit", |ui| {
-                    ui.set_enabled(history.can_undo());
-                    if ui.button("Undo").clicked() {
-                        user_actions.push(Action::Ui(UiAction::Undo));
-                    }
-                    ui.set_enabled(history.can_redo());
-                    if ui.button("Redo").clicked() {
-                        user_actions.push(Action::Ui(UiAction::Redo));
-                    }
-                });
-            });
-
-            // Top toolbar
-            ui.vertical(|ui| {
-                ui.horizontal_wrapped(|ui| {
-                    ui.label("Zoom:");
-                    if ui.button("-").on_hover_text("Zoom out").clicked() {
-                        user_actions.push(Action::Ui(UiAction::ZoomOut));
-                    }
-                    if ui
-                        .button(format!("{:0.0}x", ui_state.zoom))
-                        .on_hover_text("Set to 2x")
-                        .clicked()
-                    {
-                        user_actions.push(Action::Ui(UiAction::SetZoom(2.0)));
-                    }
-                    if ui.button("+").on_hover_text("Zoom in").clicked() {
-                        user_actions.push(Action::Ui(UiAction::ZoomIn));
-                    }
-                    ui.separator();
-                    ui.checkbox(&mut ui_state.grid, "Grid")
-                        .on_hover_text(GRID_TOOLTIP);
-                    let mut raw_mode = ui_state.image_view_settings == ViewSettings::Raw;
-                    if ui
-                        .checkbox(&mut raw_mode, "Raw")
-                        .on_hover_text(RAW_TOOLTIP)
-                        .changed()
-                    {
-                        user_actions.push(Action::Ui(UiAction::ViewSettings(if raw_mode {
-                            ViewSettings::Raw
-                        } else {
-                            ViewSettings::Normal
-                        })))
-                    }
-                });
-                ui.separator();
-                if let Some(action) = ui::palette::render_palette(
-                    ui,
-                    &mut ui_state.primary_color,
-                    &mut ui_state.secondary_color,
-                    &mut doc.image,
-                ) {
-                    apply_action(doc, history, ui_state, action);
-                }
-            });
-        });
-
-        egui::TopBottomPanel::bottom("bottom_panel").show(ctx, |ui| {
-            if let Some((time, message)) = ui_state.message.as_ref() {
-                let age = Instant::now()
-                    .saturating_duration_since(*time)
-                    .as_secs_f32();
-                let highlight =
-                    1.0 - ((age - POPUP_HIGHLIGHT_TIME) / POPUP_FADE_OUT_TIME).clamp(0.0, 1.0);
-                let bg_color = Rgba::RED * highlight;
-                let text_color = (Rgba::WHITE * highlight)
-                    + (Rgba::from(ctx.style().visuals.text_color()) * (1.0 - highlight));
-                ui.add(Label::new(
-                    RichText::new(message)
-                        .color(text_color)
-                        .background_color(bg_color),
-                ));
-                if age >= POPUP_MESSAGE_TIME {
-                    ui_state.message = None;
-                } else if highlight > 0.0 {
-                    ctx.request_repaint(); // to animate color highlight
-                }
-            } else {
-                ui.label(ui_state.tool.instructions(&ui_state.mode));
-            }
-        });
-
-        // Left toolbar
-        egui::SidePanel::left("toolbar").show(ctx, |ui| {
-            egui::ScrollArea::vertical().show(ui, |ui| {
-                if let Some(new_tool) = select_tool_ui(ui, &ui_state.tool) {
-                    ui_state.tool = new_tool;
-                }
-                if let Tool::Paint(_) = ui_state.tool {
-                    ui.separator();
-                    ui_state.mode = select_mode_ui(ui, &ui_state.mode);
-                }
-            });
-        });
-
-        // Main image.
-        egui::CentralPanel::default().show(ctx, |ui| {
-            let par = doc.image.pixel_aspect_ratio();
-            let (response, painter) = image_painter(ui);
-            let pixel_transform = PixelTransform {
-                screen_rect: Rect::from_center_size(
-                    response.rect.center() + ui_state.pan,
-                    Vec2::new(
-                        width as f32 * par * ui_state.zoom,
-                        height as f32 * ui_state.zoom,
-                    ),
-                ),
-                pixel_width: width as i32,
-                pixel_height: height as i32,
-            };
-
-            let hover_pos_screen = ui.input().pointer.hover_pos();
-            let hover_pos = hover_pos_screen.map(|p| pixel_transform.pixel_pos(p));
-
-            let input = ui.input();
-            if input.modifiers.command {
-                if input.scroll_delta.y < 0.0 {
-                    user_actions.push(Action::Ui(UiAction::ZoomOut));
-                } else if input.scroll_delta.y > 0.0 {
-                    user_actions.push(Action::Ui(UiAction::ZoomIn));
-                }
-            } else {
-                ui_state.pan += input.scroll_delta;
-            }
-
-            if response.drag_started() && input.pointer.button_down(PointerButton::Middle)
-                || (input.pointer.button_down(PointerButton::Secondary) && input.modifiers.shift)
-            {
-                ui_state.panning = true;
-            }
-            if ui_state.panning {
-                ui_state.pan += input.pointer.delta();
-                cursor_icon = Some(CursorIcon::Grabbing);
-            }
-            if response.drag_released() {
-                ui_state.panning = false;
-            }
-
-            // Draw border
-            painter.rect_filled(
-                pixel_transform
-                    .screen_rect
-                    .expand2(BORDER_SIZE * ui_state.zoom),
-                BORDER_CORNER_RADIUS * ui_state.zoom,
-                doc.image.border(),
-            );
-
-            // Draw the main image
-            let texture = update_texture(
-                &mut doc.image,
-                image_texture,
-                frame as &dyn TextureAllocator,
-                par,
-                ui_state.zoom,
-                &ui_state.image_view_settings,
-            );
-            let mut mesh = Mesh::with_texture(texture);
-            mesh.add_rect_with_uv(
-                pixel_transform.screen_rect,
-                Rect::from_min_max(Pos2::new(0.0, 0.0), Pos2::new(1.0, 1.0)),
-                Color32::WHITE,
->>>>>>> 557b31a0
             );
             // Apply the actions the editor did not handle
             for action in actions.into_iter() {
@@ -386,189 +129,6 @@
         .unwrap_or(false)
 }
 
-<<<<<<< HEAD
-=======
-fn start_import_mode(
-    filename: &Path,
-    doc: &mut Document,
-    ui_state: &mut UiState,
-) -> Result<(), Error> {
-    let mut i = Import::load(filename)?;
-    i.settings.width = i.settings.width.min(doc.image.size_in_pixels().0 as u32);
-    i.settings.height = i.settings.height.min(doc.image.size_in_pixels().1 as u32);
-    ui_state.tool = Tool::Import(ImportTool::new(i));
-    Ok(())
-}
-
-fn draw_grid(image: &VicImage, painter: &Painter, pixel_transform: &PixelTransform) {
-    let (width, height) = image.size_in_pixels();
-    let stroke = Stroke {
-        width: 1.0,
-        color: GRID_COLOR,
-    };
-    for x in image.vertical_grid_lines() {
-        painter.line_segment(
-            [
-                pixel_transform.screen_pos(PixelPoint { x, y: 0 }),
-                pixel_transform.screen_pos(PixelPoint {
-                    x,
-                    y: height as i32,
-                }),
-            ],
-            stroke,
-        )
-    }
-    for y in image.horizontal_grid_lines() {
-        painter.line_segment(
-            [
-                pixel_transform.screen_pos(PixelPoint { x: 0, y }),
-                pixel_transform.screen_pos(PixelPoint { x: width as i32, y }),
-            ],
-            stroke,
-        )
-    }
-}
-
-/// Create a Response and Painter for the main image area.
-fn image_painter(ui: &mut egui::Ui) -> (Response, Painter) {
-    let size = ui.available_size();
-    let response = ui.allocate_response(size, egui::Sense::click_and_drag());
-    let clip_rect = ui.clip_rect().intersect(response.rect);
-    let painter = Painter::new(ui.ctx().clone(), ui.layer_id(), clip_rect);
-    (response, painter)
-}
-
-/// Apply an action and record it in the history. Show any error to the user.
-fn apply_action(
-    doc: &mut Document,
-    history: &mut Record<Undoable>,
-    ui_state: &mut UiState,
-    action: Action,
-) {
-    match action {
-        Action::Document(action) => {
-            let was_dirty = doc.image.dirty;
-            match history.apply(doc, Undoable::new(action)) {
-                Ok(true) => (),
-                Ok(false) => doc.image.dirty = was_dirty,
-                Err(e) => match e.severity() {
-                    Severity::Silent => {}
-                    Severity::Notification => ui_state.show_warning(e.to_string()),
-                },
-            }
-        }
-        Action::Ui(action) => match action {
-            UiAction::Undo => {
-                if history.can_undo() {
-                    history.undo(doc);
-                    doc.image.dirty = true;
-                }
-            }
-            UiAction::Redo => {
-                if history.can_redo() {
-                    history.redo(doc);
-                    doc.image.dirty = true;
-                }
-            }
-            UiAction::SelectTool(tool) => ui_state.tool = tool,
-            UiAction::SelectMode(mode) => ui_state.mode = mode,
-            UiAction::CreateCharBrush { rect } => {
-                if let Some(rect) = rect.within_size(doc.image.size_in_cells()) {
-                    ui_state.char_brush = doc.image.grab_cells(&rect);
-                    ui_state.tool = Tool::CharBrush(Default::default());
-                } else {
-                    println!("Rect {:?} did not fit inside image", rect);
-                }
-            }
-            UiAction::ZoomIn => {
-                if ui_state.zoom < 16.0 {
-                    ui_state.zoom *= 2.0;
-                }
-            }
-            UiAction::ZoomOut => {
-                if ui_state.zoom > 1.0 {
-                    ui_state.zoom /= 2.0;
-                }
-            }
-            UiAction::SetZoom(amount) => {
-                ui_state.zoom = amount;
-            }
-            UiAction::ToggleGrid => ui_state.grid = !ui_state.grid,
-            UiAction::ToggleRaw => {
-                ui_state.image_view_settings = match ui_state.image_view_settings {
-                    ViewSettings::Normal => ViewSettings::Raw,
-                    ViewSettings::Raw => ViewSettings::Normal,
-                }
-            }
-            UiAction::ViewSettings(settings) => {
-                ui_state.image_view_settings = settings;
-            }
-        },
-    }
-}
-
-/// Updates the texture with the current image content, if needed.
-/// Returns the texture id.
-fn update_texture(
-    image: &mut MutationMonitor<VicImage>,
-    image_texture: &mut Option<Texture>,
-    tex_allocator: &dyn TextureAllocator,
-    par: f32,
-    zoom: f32,
-    settings: &ViewSettings,
-) -> TextureId {
-    let scale_x = ((par * zoom).ceil() as u32).max(1).min(MAX_SCALE);
-    let scale_y = (zoom.ceil() as u32).max(1).min(MAX_SCALE);
-    let (source_width, source_height) = image.size_in_pixels();
-    let texture_width = source_width * scale_x as usize;
-    let texture_height = source_height * scale_y as usize;
-
-    // Recreate the texture if the size has changed or the image has been updated
-    if let Some(t) = image_texture {
-        if t.settings != *settings
-            || t.width != texture_width
-            || t.height != texture_height
-            || image.dirty
-        {
-            tex_allocator.free(t.id);
-            *image_texture = None;
-        }
-    }
-    if image.dirty {
-        image.update();
-    }
-    let texture = if let Some(texture) = image_texture {
-        texture.id
-    } else {
-        let unscaled_image = image.render_with_settings(settings);
-        let scaled_image = image::imageops::resize(
-            &unscaled_image,
-            unscaled_image.width() * scale_x,
-            unscaled_image.height() * scale_y,
-            FilterType::Nearest,
-        );
-        let pixels: Vec<Color32> = scaled_image
-            .pixels()
-            .map(|p| (<image::Rgba<u8> as Into<TrueColor>>::into(*p)).into())
-            .collect();
-        let image = epi::Image {
-            size: [texture_width, texture_height],
-            pixels,
-        };
-        let texture_id = tex_allocator.alloc(image);
-        *image_texture = Some(Texture {
-            id: texture_id,
-            settings: settings.clone(),
-            width: texture_width,
-            height: texture_height,
-        });
-        texture_id
-    };
-    image.dirty = false;
-    texture
-}
-
->>>>>>> 557b31a0
 fn create_actions_from_keyboard(keypress: &str, actions: &mut Vec<Action>) {
     let action = match keypress {
         "+" => Action::Ui(UiAction::ZoomIn),
@@ -594,7 +154,7 @@
 /// UI for when there is an active editor.
 fn update_with_editor(
     ctx: &egui::CtxRef,
-    frame: &mut epi::Frame<'_>,
+    frame: &epi::Frame,
     editors: &mut Editors,
     system: &mut dyn SystemFunctions,
     user_actions: &mut Vec<Action>,
@@ -603,7 +163,7 @@
         // Menu bar
         let doc_filename = editors.active_mut().unwrap().doc.filename.clone();
         egui::menu::bar(ui, |ui| {
-            egui::menu::menu(ui, "File", |ui| {
+            egui::menu::menu_button(ui, "File", |ui| {
                 if system.has_open_file_dialog() && ui.button("Open...").clicked() {
                     match system
                         .open_file_dialog(OpenFileOptions::for_open(doc_filename.as_deref()))
@@ -631,7 +191,7 @@
                     frame.quit();
                 }
             });
-            egui::menu::menu(ui, "Edit", |ui| {
+            egui::menu::menu_button(ui, "Edit", |ui| {
                 let ed = editors.active_mut().unwrap();
                 ed.update_edit_menu(ui, user_actions);
             });
@@ -668,11 +228,11 @@
             let bg_color = Rgba::RED * highlight;
             let text_color = (Rgba::WHITE * highlight)
                 + (Rgba::from(ctx.style().visuals.text_color()) * (1.0 - highlight));
-            ui.add(
-                Label::new(message)
-                    .text_color(text_color)
+            ui.add(Label::new(
+                RichText::new(message)
+                    .color(text_color)
                     .background_color(bg_color),
-            );
+            ));
             if age >= POPUP_MESSAGE_TIME {
                 ed.ui_state.message = None;
             } else if highlight > 0.0 {
